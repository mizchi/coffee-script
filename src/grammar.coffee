--- conflicted
+++ resolved
@@ -39,7 +39,6 @@
   # All runtime functions we need are defined on "yy"
   action = action.replace /\bnew /g, '$&yy.'
   action = action.replace /\b(?:Block\.wrap|extend)\b/g, 'yy.$&'
-<<<<<<< HEAD
 
   # Returns a function which adds location data to the first parameter passed
   # in, and returns the parameter.  If the parameter is not a node, it will
@@ -52,12 +51,9 @@
 
   action = action.replace /LOCDATA\(([0-9]*)\)/g, addLocationDataFn('$1')
   action = action.replace /LOCDATA\(([0-9]*),\s*([0-9]*)\)/g, addLocationDataFn('$1', '$2')
+  action = action.replace /\b(Op|Value\.create)\b/g, 'yy.$&'
 
   [patternString, "$$ = #{addLocationDataFn(1, patternCount)}(#{action});", options]
-=======
-  action = action.replace /\b(Op|Value\.create)\b/g, 'yy.$&'
-  [patternString, "$$ = #{action};", options]
->>>>>>> fc7f4ed9
 
 # Grammatical Rules
 # -----------------
@@ -163,17 +159,10 @@
   # Assignment when it happens within an object literal. The difference from
   # the ordinary **Assign** is that these allow numbers and strings as keys.
   AssignObj: [
-<<<<<<< HEAD
-    o 'ObjAssignable',                          -> new Value $1
-    o 'ObjAssignable : Expression',             -> new Assign LOCDATA(1)(new Value $1), $3, 'object'
+    o 'ObjAssignable',                          -> Value.create $1
+    o 'ObjAssignable : Expression',             -> new Assign LOCDATA(1)(Value.create($1)), $3, 'object'
     o 'ObjAssignable :
-       INDENT Expression OUTDENT',              -> new Assign LOCDATA(1)(new Value $1), $4, 'object'
-=======
-    o 'ObjAssignable',                          -> Value.create $1
-    o 'ObjAssignable : Expression',             -> new Assign Value.create($1), $3, 'object'
-    o 'ObjAssignable :
-       INDENT Expression OUTDENT',              -> new Assign Value.create($1), $4, 'object'
->>>>>>> fc7f4ed9
+       INDENT Expression OUTDENT',              -> new Assign LOCDATA(1)(Value.create($1)), $4, 'object'
     o 'Comment'
   ]
 
@@ -347,11 +336,7 @@
 
   # A reference to a property on *this*.
   ThisProperty: [
-<<<<<<< HEAD
-    o '@ Identifier',                           -> new Value LOCDATA(1)(new Literal 'this'), [LOCDATA(2)(new Access $2)], 'this'
-=======
-    o '@ Identifier',                           -> Value.create new Literal('this'), [new Access($2)], 'this'
->>>>>>> fc7f4ed9
+    o '@ Identifier',                           -> Value.create LOCDATA(1)(new Literal('this')), [LOCDATA(2)(new Access($2))], 'this'
   ]
 
   # The array literal.
@@ -415,11 +400,7 @@
   # A catch clause names its error and runs a block of code.
   Catch: [
     o 'CATCH Identifier Block',                 -> [$2, $3]
-<<<<<<< HEAD
-    o 'CATCH Object Block',                     -> [LOCDATA(2)(new Value $2), $3]
-=======
-    o 'CATCH Object Block',                     -> [Value.create($2), $3]
->>>>>>> fc7f4ed9
+    o 'CATCH Object Block',                     -> [LOCDATA(2)(Value.create($2)), $3]
   ]
 
   # Throw an exception object.
@@ -468,11 +449,7 @@
   ]
 
   ForBody: [
-<<<<<<< HEAD
-    o 'FOR Range',                              -> source: LOCDATA(2) new Value $2
-=======
-    o 'FOR Range',                              -> source: Value.create($2)
->>>>>>> fc7f4ed9
+    o 'FOR Range',                              -> source: LOCDATA(2) Value.create($2)
     o 'ForStart ForSource',                     -> $2.own = $1.own; $2.name = $1[0]; $2.index = $1[1]; $2
   ]
 
