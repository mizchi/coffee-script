(function() {
  var Accessor, ArrayLiteral, Assign, Base, Call, Class, Closure, Code, Comment, Existence, Expressions, Extends, For, IDENTIFIER, IS_STRING, If, In, Index, Literal, NO, NUMBER, ObjectLiteral, Op, Param, Parens, Push, Range, Return, SIMPLENUM, Scope, Slice, Splat, Switch, TAB, THIS, TRAILING_WHITESPACE, Throw, Try, UTILITIES, Value, While, YES, _ref, compact, del, ends, flatten, last, merge, starts, utility;
  var __extends = function(child, parent) {
    function ctor() { this.constructor = child; }
    ctor.prototype = parent.prototype;
    child.prototype = new ctor;
    if (typeof parent.extended === "function") parent.extended(child);
    child.__super__ = parent.prototype;
  }, __indexOf = Array.prototype.indexOf || function(item) {
    for (var i = 0, l = this.length; i < l; i++) if (this[i] === item) return i;
    return -1;
  };
  Scope = require('./scope').Scope;
  _ref = require('./helpers'), compact = _ref.compact, flatten = _ref.flatten, merge = _ref.merge, del = _ref.del, starts = _ref.starts, ends = _ref.ends, last = _ref.last;
  YES = function() {
    return true;
  };
  NO = function() {
    return false;
  };
  THIS = function() {
    return this;
  };
  exports.Base = (function() {
    Base = (function() {
      function Base() {
        this.tags = {};
        return this;
      };
      return Base;
    })();
    Base.prototype.compile = function(o) {
      var closure, code, top;
      this.options = o ? merge(o) : {};
      this.tab = o.indent;
      top = this.topSensitive() ? this.options.top : del(this.options, 'top');
      closure = this.isStatement(o) && !this.isPureStatement() && !top && !this.options.asStatement && !(this instanceof Comment);
      code = closure ? this.compileClosure(this.options) : this.compileNode(this.options);
      return code;
    };
    Base.prototype.compileClosure = function(o) {
      o.sharedScope = o.scope;
      if (this.containsPureStatement()) {
        throw new Error('cannot include a pure statement in an expression.');
      }
      return Closure.wrap(this).compile(o);
    };
    Base.prototype.compileReference = function(o, options) {
      var _len, compiled, i, node, pair, reference;
      pair = (function() {
        if (!this.isComplex()) {
          return [this, this];
        } else {
          reference = new Literal(o.scope.freeVariable('ref'));
          compiled = new Assign(reference, this);
          return [compiled, reference];
        }
      }).call(this);
      if (((options != null) ? options.precompile : undefined)) {
        for (i = 0, _len = pair.length; i < _len; i++) {
          node = pair[i];
          (pair[i] = node.compile(o));
        }
      }
      return pair;
    };
    Base.prototype.idt = function(tabs) {
      return (this.tab || '') + Array((tabs || 0) + 1).join(TAB);
    };
    Base.prototype.makeReturn = function() {
      return new Return(this);
    };
    Base.prototype.contains = function(block) {
      var contains;
      contains = false;
      this.traverseChildren(false, function(node) {
        if (block(node)) {
          contains = true;
          return false;
        }
      });
      return contains;
    };
    Base.prototype.containsType = function(type) {
      return this instanceof type || this.contains(function(node) {
        return node instanceof type;
      });
    };
    Base.prototype.containsPureStatement = function() {
      return this.isPureStatement() || this.contains(function(node) {
        return node.isPureStatement();
      });
    };
    Base.prototype.traverse = function(block) {
      return this.traverseChildren(true, block);
    };
    Base.prototype.toString = function(idt, override) {
      var _i, _len, _ref2, _result, child, children, klass;
      idt || (idt = '');
      children = (function() {
        _result = [];
        for (_i = 0, _len = (_ref2 = this.collectChildren()).length; _i < _len; _i++) {
          child = _ref2[_i];
          _result.push(child.toString(idt + TAB));
        }
        return _result;
      }).call(this).join('');
      klass = override || this.constructor.name + (this.soakNode ? '?' : '');
      return '\n' + idt + klass + children;
    };
    Base.prototype.eachChild = function(func) {
      var _i, _j, _len, _len2, _ref2, _ref3, _result, attr, child;
      if (!this.children) {
        return;
      }
      _result = [];
      for (_i = 0, _len = (_ref2 = this.children).length; _i < _len; _i++) {
        attr = _ref2[_i];
        if (this[attr]) {
          for (_j = 0, _len2 = (_ref3 = flatten([this[attr]])).length; _j < _len2; _j++) {
            child = _ref3[_j];
            if (func(child) === false) {
              return;
            }
          }
        }
      }
      return _result;
    };
    Base.prototype.collectChildren = function() {
      var nodes;
      nodes = [];
      this.eachChild(function(node) {
        return nodes.push(node);
      });
      return nodes;
    };
    Base.prototype.traverseChildren = function(crossScope, func) {
      return this.eachChild(function(child) {
        if (func(child) === false) {
          return false;
        }
        return crossScope || !(child instanceof Code) ? child.traverseChildren(crossScope, func) : undefined;
      });
    };
    Base.prototype.invert = function() {
      return new Op('!', this);
    };
    Base.prototype.children = [];
    Base.prototype.unwrap = THIS;
    Base.prototype.isStatement = NO;
    Base.prototype.isPureStatement = NO;
    Base.prototype.isComplex = YES;
    Base.prototype.isChainable = NO;
    Base.prototype.topSensitive = NO;
    Base.prototype.unfoldSoak = NO;
    Base.prototype.assigns = NO;
    return Base;
  })();
  exports.Expressions = (function() {
    Expressions = (function() {
      function Expressions(nodes) {
        Expressions.__super__.constructor.call(this);
        this.expressions = compact(flatten(nodes || []));
        return this;
      };
      return Expressions;
    })();
    __extends(Expressions, Base);
    Expressions.prototype.children = ['expressions'];
    Expressions.prototype.isStatement = YES;
    Expressions.prototype.push = function(node) {
      this.expressions.push(node);
      return this;
    };
    Expressions.prototype.unshift = function(node) {
      this.expressions.unshift(node);
      return this;
    };
    Expressions.prototype.unwrap = function() {
      return this.expressions.length === 1 ? this.expressions[0] : this;
    };
    Expressions.prototype.empty = function() {
      return this.expressions.length === 0;
    };
    Expressions.prototype.makeReturn = function() {
      var end, idx;
      end = this.expressions[(idx = this.expressions.length - 1)];
      if (end instanceof Comment) {
        end = this.expressions[(idx -= 1)];
      }
      if (end && !(end instanceof Return)) {
        this.expressions[idx] = end.makeReturn();
      }
      return this;
    };
    Expressions.prototype.compile = function(o) {
      o || (o = {});
      return o.scope ? Expressions.__super__.compile.call(this, o) : this.compileRoot(o);
    };
    Expressions.prototype.compileNode = function(o) {
      var _i, _len, _ref2, _result, node;
      return (function() {
        _result = [];
        for (_i = 0, _len = (_ref2 = this.expressions).length; _i < _len; _i++) {
          node = _ref2[_i];
          _result.push(this.compileExpression(node, merge(o)));
        }
        return _result;
      }).call(this).join('\n');
    };
    Expressions.prototype.compileRoot = function(o) {
      var code;
      o.indent = (this.tab = o.bare ? '' : TAB);
      o.scope = new Scope(null, this, null);
      code = this.compileWithDeclarations(o);
      code = code.replace(TRAILING_WHITESPACE, '');
      return o.bare ? code : ("(function() {\n" + code + "\n}).call(this);\n");
    };
    Expressions.prototype.compileWithDeclarations = function(o) {
      var code;
      code = this.compileNode(o);
      if (o.scope.hasAssignments(this)) {
        code = ("" + (this.tab) + "var " + (o.scope.compiledAssignments().replace(/\n/g, '$&' + this.tab)) + ";\n" + code);
      }
      if (!o.globals && o.scope.hasDeclarations(this)) {
        code = ("" + (this.tab) + "var " + (o.scope.compiledDeclarations()) + ";\n" + code);
      }
      return code;
    };
    Expressions.prototype.compileExpression = function(node, o) {
      var compiledNode;
      this.tab = o.indent;
      node.tags.front = true;
      compiledNode = node.compile(merge(o, {
        top: true
      }));
      return node.isStatement(o) ? compiledNode : ("" + (this.idt()) + compiledNode + ";");
    };
    return Expressions;
  })();
  Expressions.wrap = function(nodes) {
    if (nodes.length === 1 && nodes[0] instanceof Expressions) {
      return nodes[0];
    }
    return new Expressions(nodes);
  };
  exports.Literal = (function() {
    Literal = (function() {
      function Literal(_arg) {
        this.value = _arg;
        Literal.__super__.constructor.call(this);
        return this;
      };
      return Literal;
    })();
    __extends(Literal, Base);
    Literal.prototype.makeReturn = function() {
      return this.isStatement() ? this : Literal.__super__.makeReturn.call(this);
    };
    Literal.prototype.isStatement = function() {
      var _ref2;
      return ((_ref2 = this.value) === 'break' || _ref2 === 'continue' || _ref2 === 'debugger');
    };
    Literal.prototype.isPureStatement = Literal.prototype.isStatement;
    Literal.prototype.isComplex = NO;
    Literal.prototype.isReserved = function() {
      return !!this.value.reserved;
    };
    Literal.prototype.assigns = function(name) {
      return name === this.value;
    };
    Literal.prototype.compileNode = function(o) {
      var end, idt, val;
      idt = this.isStatement(o) ? this.idt() : '';
      end = this.isStatement(o) ? ';' : '';
      val = this.isReserved() ? ("\"" + (this.value) + "\"") : this.value;
      return idt + val + end;
    };
    Literal.prototype.toString = function() {
      return ' "' + this.value + '"';
    };
    return Literal;
  })();
  exports.Return = (function() {
    Return = (function() {
      function Return(_arg) {
        this.expression = _arg;
        Return.__super__.constructor.call(this);
        return this;
      };
      return Return;
    })();
    __extends(Return, Base);
    Return.prototype.isStatement = YES;
    Return.prototype.isPureStatement = YES;
    Return.prototype.children = ['expression'];
    Return.prototype.makeReturn = THIS;
    Return.prototype.compile = function(o) {
      var _ref2, expr;
      expr = (((_ref2 = this.expression) != null) ? _ref2.makeReturn() : undefined);
      if (expr && (!(expr instanceof Return))) {
        return expr.compile(o);
      }
      return Return.__super__.compile.call(this, o);
    };
    Return.prototype.compileNode = function(o) {
      var expr;
      expr = '';
      if (this.expression) {
        if (this.expression.isStatement(o)) {
          o.asStatement = true;
        }
        expr = ' ' + this.expression.compile(o);
      }
      return "" + (this.tab) + "return" + expr + ";";
    };
    return Return;
  })();
  exports.Value = (function() {
    Value = (function() {
      function Value(_arg, _arg2, tag) {
        this.properties = _arg2;
        this.base = _arg;
        Value.__super__.constructor.call(this);
        this.properties || (this.properties = []);
        if (tag) {
          this.tags[tag] = true;
        }
        return this;
      };
      return Value;
    })();
    __extends(Value, Base);
    Value.prototype.children = ['base', 'properties'];
    Value.prototype.push = function(prop) {
      this.properties.push(prop);
      return this;
    };
    Value.prototype.hasProperties = function() {
      return !!this.properties.length;
    };
    Value.prototype.isArray = function() {
      return this.base instanceof ArrayLiteral && !this.properties.length;
    };
    Value.prototype.isObject = function() {
      return this.base instanceof ObjectLiteral && !this.properties.length;
    };
    Value.prototype.isSplice = function() {
      return last(this.properties) instanceof Slice;
    };
    Value.prototype.isComplex = function() {
      return this.base.isComplex() || this.hasProperties();
    };
    Value.prototype.assigns = function(name) {
      return !this.properties.length && this.base.assigns(name);
    };
    Value.prototype.makeReturn = function() {
      return this.properties.length ? Value.__super__.makeReturn.call(this) : this.base.makeReturn();
    };
    Value.prototype.unwrap = function() {
      return this.properties.length ? this : this.base;
    };
    Value.prototype.isStatement = function(o) {
      return this.base.isStatement(o) && !this.properties.length;
    };
    Value.prototype.isSimpleNumber = function() {
      return this.base instanceof Literal && SIMPLENUM.test(this.base.value);
    };
    Value.prototype.cacheReference = function(o) {
      var base, bref, name, nref;
      name = last(this.properties);
      if (!this.base.isComplex() && this.properties.length < 2 && !((name != null) ? name.isComplex() : undefined)) {
        return [this, this];
      }
      base = new Value(this.base, this.properties.slice(0, -1));
      if (base.isComplex()) {
        bref = new Literal(o.scope.freeVariable('base'));
        base = new Value(new Parens(new Assign(bref, base)));
      }
      if (!name) {
        return [base, bref];
      }
      if (name.isComplex()) {
        nref = new Literal(o.scope.freeVariable('name'));
        name = new Index(new Assign(nref, name.index));
        nref = new Index(nref);
      }
      return [base.push(name), new Value(bref || base.base, [nref || name])];
    };
    Value.prototype.compile = function(o) {
      this.base.tags.front = this.tags.front;
      return !o.top || this.properties.length ? Value.__super__.compile.call(this, o) : this.base.compile(o);
    };
    Value.prototype.compileNode = function(o) {
      var _i, _len, code, ifn, prop, props;
      if (ifn = this.unfoldSoak(o)) {
        return ifn.compile(o);
      }
      props = this.properties;
      if (this.parenthetical && !props.length) {
        this.base.parenthetical = true;
      }
      code = this.base.compile(o);
      if (props[0] instanceof Accessor && this.isSimpleNumber()) {
        code = ("(" + code + ")");
      }
      for (_i = 0, _len = props.length; _i < _len; _i++) {
        prop = props[_i];
        (code += prop.compile(o));
      }
      return code;
    };
    Value.prototype.unfoldSoak = function(o) {
      var _len, _ref2, fst, i, ifn, prop, ref, snd;
      if (ifn = this.base.unfoldSoak(o)) {
        Array.prototype.push.apply(ifn.body.properties, this.properties);
        return ifn;
      }
      for (i = 0, _len = (_ref2 = this.properties).length; i < _len; i++) {
        prop = _ref2[i];
        if (prop.soakNode) {
          prop.soakNode = false;
          fst = new Value(this.base, this.properties.slice(0, i));
          snd = new Value(this.base, this.properties.slice(i));
          if (fst.isComplex()) {
            ref = new Literal(o.scope.freeVariable('ref'));
            fst = new Parens(new Assign(ref, fst));
            snd.base = ref;
          }
          ifn = new If(new Existence(fst), snd, {
            soak: true
          });
          return ifn;
        }
      }
      return null;
    };
    return Value;
  })();
  exports.Comment = (function() {
    Comment = (function() {
      function Comment(_arg) {
        this.comment = _arg;
        Comment.__super__.constructor.call(this);
        return this;
      };
      return Comment;
    })();
    __extends(Comment, Base);
    Comment.prototype.isStatement = YES;
    Comment.prototype.makeReturn = THIS;
    Comment.prototype.compileNode = function(o) {
      return this.tab + '/*' + this.comment.replace(/\n/g, '\n' + this.tab) + '*/';
    };
    return Comment;
  })();
  exports.Call = (function() {
    Call = (function() {
      function Call(variable, _arg, _arg2) {
        this.soakNode = _arg2;
        this.args = _arg;
        Call.__super__.constructor.call(this);
        this.isNew = false;
        this.isSuper = variable === 'super';
        this.variable = this.isSuper ? null : variable;
        this.args || (this.args = []);
        return this;
      };
      return Call;
    })();
    __extends(Call, Base);
    Call.prototype.children = ['variable', 'args'];
    Call.prototype.compileSplatArguments = function(o) {
      return Splat.compileSplattedArray(this.args, o);
    };
    Call.prototype.newInstance = function() {
      this.isNew = true;
      return this;
    };
    Call.prototype.prefix = function() {
      return this.isNew ? 'new ' : '';
    };
    Call.prototype.superReference = function(o) {
      var method, name;
      method = o.scope.method;
      if (!method) {
        throw Error("cannot call super outside of a function.");
      }
      name = method.name;
      if (!name) {
        throw Error("cannot call super on an anonymous function.");
      }
      return method.klass ? ("" + (method.klass) + ".__super__." + name) : ("" + name + ".__super__.constructor");
    };
    Call.prototype.unfoldSoak = function(o) {
      var _i, _len, _ref2, _ref3, call, ifn, left, list, rite, val;
      if (this.soakNode) {
        if (val = this.variable) {
          if (!(val instanceof Value)) {
            val = new Value(val);
          }
          _ref2 = val.cacheReference(o), left = _ref2[0], rite = _ref2[1];
        } else {
          left = new Literal(this.superReference(o));
          rite = new Value(left);
        }
        rite = new Call(rite, this.args);
        rite.isNew = this.isNew;
        left = new Literal("typeof " + (left.compile(o)) + " === \"function\"");
        ifn = new If(left, new Value(rite), {
          soak: true
        });
        return ifn;
      }
      call = this;
      list = [];
      while (true) {
        if (call.variable instanceof Call) {
          list.push(call);
          call = call.variable;
          continue;
        }
        if (!(call.variable instanceof Value)) {
          break;
        }
        list.push(call);
        if (!((call = call.variable.base) instanceof Call)) {
          break;
        }
      }
      for (_i = 0, _len = (_ref3 = list.reverse()).length; _i < _len; _i++) {
        call = _ref3[_i];
        if (ifn) {
          if (call.variable instanceof Call) {
            call.variable = ifn;
          } else {
            call.variable.base = ifn;
          }
        }
        ifn = If.unfoldSoak(o, call, 'variable');
      }
      return ifn;
    };
    Call.prototype.compileNode = function(o) {
      var _i, _j, _len, _len2, _ref2, _ref3, _ref4, _result, arg, args, ifn;
      if (ifn = this.unfoldSoak(o)) {
        return ifn.compile(o);
      }
      (((_ref2 = this.variable) != null) ? (_ref2.tags.front = this.tags.front) : undefined);
      for (_i = 0, _len = (_ref3 = this.args).length; _i < _len; _i++) {
        arg = _ref3[_i];
        if (arg instanceof Splat) {
          return this.compileSplat(o);
        }
      }
      args = (function() {
        _result = [];
        for (_j = 0, _len2 = (_ref4 = this.args).length; _j < _len2; _j++) {
          arg = _ref4[_j];
          _result.push((arg.parenthetical = true) && arg.compile(o));
        }
        return _result;
      }).call(this).join(', ');
      return this.isSuper ? this.compileSuper(args, o) : ("" + (this.prefix()) + (this.variable.compile(o)) + "(" + args + ")");
    };
    Call.prototype.compileSuper = function(args, o) {
      return "" + (this.superReference(o)) + ".call(this" + (args.length ? ', ' : '') + args + ")";
    };
    Call.prototype.compileSplat = function(o) {
      var base, fun, idt, name, ref, splatargs;
      splatargs = this.compileSplatArguments(o);
      if (this.isSuper) {
        return ("" + (this.superReference(o)) + ".apply(this, " + splatargs + ")");
      }
      if (!this.isNew) {
        if (!((base = this.variable) instanceof Value)) {
          base = new Value(base);
        }
        if ((name = base.properties.pop()) && base.isComplex()) {
          ref = o.scope.freeVariable('this');
          fun = ("(" + ref + " = " + (base.compile(o)) + ")" + (name.compile(o)));
        } else {
          fun = (ref = base.compile(o));
          if (name) {
            fun += name.compile(o);
          }
        }
        return ("" + fun + ".apply(" + ref + ", " + splatargs + ")");
      }
      idt = this.idt(1);
      return "(function(func, args, ctor) {\n" + idt + "ctor.prototype = func.prototype;\n" + idt + "var child = new ctor, result = func.apply(child, args);\n" + idt + "return typeof result === \"object\" ? result : child;\n" + (this.tab) + "})(" + (this.variable.compile(o)) + ", " + splatargs + ", function() {})";
    };
    return Call;
  })();
  exports.Extends = (function() {
    Extends = (function() {
      function Extends(_arg, _arg2) {
        this.parent = _arg2;
        this.child = _arg;
        Extends.__super__.constructor.call(this);
        return this;
      };
      return Extends;
    })();
    __extends(Extends, Base);
    Extends.prototype.children = ['child', 'parent'];
    Extends.prototype.compileNode = function(o) {
      var ref;
      ref = new Value(new Literal(utility('extends')));
      return (new Call(ref, [this.child, this.parent])).compile(o);
    };
    return Extends;
  })();
  exports.Accessor = (function() {
    Accessor = (function() {
      function Accessor(_arg, tag) {
        this.name = _arg;
        Accessor.__super__.constructor.call(this);
        this.prototype = tag === 'prototype' ? '.prototype' : '';
        this.soakNode = tag === 'soak';
        return this;
      };
      return Accessor;
    })();
    __extends(Accessor, Base);
    Accessor.prototype.children = ['name'];
    Accessor.prototype.compileNode = function(o) {
      var name, namePart;
      name = this.name.compile(o);
      namePart = name.match(IS_STRING) ? ("[" + name + "]") : ("." + name);
      return this.prototype + namePart;
    };
    Accessor.prototype.isComplex = NO;
    return Accessor;
  })();
  exports.Index = (function() {
    Index = (function() {
      function Index(_arg) {
        this.index = _arg;
        Index.__super__.constructor.call(this);
        return this;
      };
      return Index;
    })();
    __extends(Index, Base);
    Index.prototype.children = ['index'];
    Index.prototype.compileNode = function(o) {
      var idx, prefix;
      idx = this.index.compile(o);
      prefix = this.proto ? '.prototype' : '';
      return "" + prefix + "[" + idx + "]";
    };
    Index.prototype.isComplex = function() {
      return this.index.isComplex();
    };
    return Index;
  })();
  exports.Range = (function() {
    Range = (function() {
      function Range(_arg, _arg2, tag) {
        this.to = _arg2;
        this.from = _arg;
        Range.__super__.constructor.call(this);
        this.exclusive = tag === 'exclusive';
        this.equals = this.exclusive ? '' : '=';
        return this;
      };
      return Range;
    })();
    __extends(Range, Base);
    Range.prototype.children = ['from', 'to'];
    Range.prototype.compileVariables = function(o) {
      var _ref2, _ref3, _ref4, parts;
      o = merge(o, {
        top: true
      });
      _ref2 = this.from.compileReference(o, {
        precompile: true
      }), this.from = _ref2[0], this.fromVar = _ref2[1];
      _ref3 = this.to.compileReference(o, {
        precompile: true
      }), this.to = _ref3[0], this.toVar = _ref3[1];
      _ref4 = [this.fromVar.match(SIMPLENUM), this.toVar.match(SIMPLENUM)], this.fromNum = _ref4[0], this.toNum = _ref4[1];
      parts = [];
      if (this.from !== this.fromVar) {
        parts.push(this.from);
      }
      return this.to !== this.toVar ? parts.push(this.to) : undefined;
    };
    Range.prototype.compileNode = function(o) {
      var compare, idx, incr, intro, step, stepPart, vars;
      this.compileVariables(o);
      if (!o.index) {
        return this.compileArray(o);
      }
      if (this.fromNum && this.toNum) {
        return this.compileSimple(o);
      }
      idx = del(o, 'index');
      step = del(o, 'step');
      vars = ("" + idx + " = " + (this.from)) + (this.to !== this.toVar ? (", " + (this.to)) : '');
      intro = ("(" + (this.fromVar) + " <= " + (this.toVar) + " ? " + idx);
      compare = ("" + intro + " <" + (this.equals) + " " + (this.toVar) + " : " + idx + " >" + (this.equals) + " " + (this.toVar) + ")");
      stepPart = step ? step.compile(o) : '1';
      incr = step ? ("" + idx + " += " + stepPart) : ("" + intro + " += " + stepPart + " : " + idx + " -= " + stepPart + ")");
      return "" + vars + "; " + compare + "; " + incr;
    };
    Range.prototype.compileSimple = function(o) {
      var _ref2, from, idx, step, to;
      _ref2 = [+this.fromNum, +this.toNum], from = _ref2[0], to = _ref2[1];
      idx = del(o, 'index');
      step = del(o, 'step');
      step && (step = ("" + idx + " += " + (step.compile(o))));
      return from <= to ? ("" + idx + " = " + from + "; " + idx + " <" + (this.equals) + " " + to + "; " + (step || ("" + idx + "++"))) : ("" + idx + " = " + from + "; " + idx + " >" + (this.equals) + " " + to + "; " + (step || ("" + idx + "--")));
    };
    Range.prototype.compileArray = function(o) {
      var _i, _ref2, _ref3, _result, body, clause, i, idt, post, pre, range, result, vars;
      if (this.fromNum && this.toNum && Math.abs(this.fromNum - this.toNum) <= 20) {
        range = (function() {
          _result = [];
          for (var _i = _ref2 = +this.fromNum, _ref3 = +this.toNum; _ref2 <= _ref3 ? _i <= _ref3 : _i >= _ref3; _ref2 <= _ref3 ? _i += 1 : _i -= 1){ _result.push(_i); }
          return _result;
        }).call(this);
        if (this.exclusive) {
          range.pop();
        }
        return ("[" + (range.join(', ')) + "]");
      }
      idt = this.idt(1);
      i = o.scope.freeVariable('i');
      result = o.scope.freeVariable('result');
      pre = ("\n" + idt + result + " = [];");
      if (this.fromNum && this.toNum) {
        o.index = i;
        body = this.compileSimple(o);
      } else {
        vars = ("" + i + " = " + (this.from)) + (this.to !== this.toVar ? (", " + (this.to)) : '');
        clause = ("" + (this.fromVar) + " <= " + (this.toVar) + " ?");
        body = ("var " + vars + "; " + clause + " " + i + " <" + (this.equals) + " " + (this.toVar) + " : " + i + " >" + (this.equals) + " " + (this.toVar) + "; " + clause + " " + i + " += 1 : " + i + " -= 1");
      }
      post = ("{ " + result + ".push(" + i + "); }\n" + idt + "return " + result + ";\n" + (o.indent));
      return "(function() {" + pre + "\n" + idt + "for (" + body + ")" + post + "}).call(this)";
    };
    return Range;
  })();
  exports.Slice = (function() {
    Slice = (function() {
      function Slice(_arg) {
        this.range = _arg;
        Slice.__super__.constructor.call(this);
        return this;
      };
      return Slice;
    })();
    __extends(Slice, Base);
    Slice.prototype.children = ['range'];
    Slice.prototype.compileNode = function(o) {
      var from, to;
      from = this.range.from ? this.range.from.compile(o) : '0';
      to = this.range.to ? this.range.to.compile(o) : '';
      to += !to || this.range.exclusive ? '' : ' + 1';
      if (to) {
        to = ', ' + to;
      }
      return ".slice(" + from + to + ")";
    };
    return Slice;
  })();
  exports.ObjectLiteral = (function() {
    ObjectLiteral = (function() {
      function ObjectLiteral(props) {
        ObjectLiteral.__super__.constructor.call(this);
        this.objects = (this.properties = props || []);
        return this;
      };
      return ObjectLiteral;
    })();
    __extends(ObjectLiteral, Base);
    ObjectLiteral.prototype.children = ['properties'];
    ObjectLiteral.prototype.compileNode = function(o) {
      var _i, _len, _ref2, _result, i, indent, join, lastNoncom, nonComments, obj, prop, props, top;
      top = del(o, 'top');
      o.indent = this.idt(1);
      nonComments = (function() {
        _result = [];
        for (_i = 0, _len = (_ref2 = this.properties).length; _i < _len; _i++) {
          prop = _ref2[_i];
          if (!(prop instanceof Comment)) {
            _result.push(prop);
          }
        }
        return _result;
      }).call(this);
      lastNoncom = last(nonComments);
      props = (function() {
        _result = [];
        for (i = 0, _len = (_ref2 = this.properties).length; i < _len; i++) {
          prop = _ref2[i];
          _result.push((function() {
            join = i === this.properties.length - 1 ? '' : (prop === lastNoncom || prop instanceof Comment ? '\n' : ',\n');
            indent = prop instanceof Comment ? '' : this.idt(1);
            if (prop instanceof Value && prop.tags["this"]) {
              prop = new Assign(prop.properties[0].name, prop, 'object');
            } else if (!(prop instanceof Assign) && !(prop instanceof Comment)) {
              prop = new Assign(prop, prop, 'object');
            }
            return indent + prop.compile(o) + join;
          }).call(this));
        }
        return _result;
      }).call(this);
      props = props.join('');
      obj = ("{" + (props ? '\n' + props + '\n' + this.idt() : '') + "}");
      return this.tags.front ? ("(" + obj + ")") : obj;
    };
    ObjectLiteral.prototype.assigns = function(name) {
      var _i, _len, _ref2, prop;
      for (_i = 0, _len = (_ref2 = this.properties).length; _i < _len; _i++) {
        prop = _ref2[_i];
        if (prop.assigns(name)) {
          return true;
        }
      }
      return false;
    };
    return ObjectLiteral;
  })();
  exports.ArrayLiteral = (function() {
    ArrayLiteral = (function() {
      function ArrayLiteral(_arg) {
        this.objects = _arg;
        ArrayLiteral.__super__.constructor.call(this);
        this.objects || (this.objects = []);
        return this;
      };
      return ArrayLiteral;
    })();
    __extends(ArrayLiteral, Base);
    ArrayLiteral.prototype.children = ['objects'];
    ArrayLiteral.prototype.compileSplatLiteral = function(o) {
      return Splat.compileSplattedArray(this.objects, o);
    };
    ArrayLiteral.prototype.compileNode = function(o) {
      var _i, _len, _len2, _ref2, _ref3, code, i, obj, objects;
      o.indent = this.idt(1);
      for (_i = 0, _len = (_ref2 = this.objects).length; _i < _len; _i++) {
        obj = _ref2[_i];
        if (obj instanceof Splat) {
          return this.compileSplatLiteral(o);
        }
      }
      objects = [];
      for (i = 0, _len2 = (_ref3 = this.objects).length; i < _len2; i++) {
        obj = _ref3[i];
        code = obj.compile(o);
        objects.push(obj instanceof Comment ? ("\n" + code + "\n" + (o.indent)) : (i === this.objects.length - 1 ? code : code + ', '));
      }
      objects = objects.join('');
      return 0 < objects.indexOf('\n') ? ("[\n" + (o.indent) + objects + "\n" + (this.tab) + "]") : ("[" + objects + "]");
    };
    ArrayLiteral.prototype.assigns = function(name) {
      var _i, _len, _ref2, obj;
      for (_i = 0, _len = (_ref2 = this.objects).length; _i < _len; _i++) {
        obj = _ref2[_i];
        if (obj.assigns(name)) {
          return true;
        }
      }
      return false;
    };
    return ArrayLiteral;
  })();
  exports.Class = (function() {
    Class = (function() {
      function Class(variable, _arg, _arg2) {
        this.properties = _arg2;
        this.parent = _arg;
        Class.__super__.constructor.call(this);
        this.variable = variable === '__temp__' ? new Literal(variable) : variable;
        this.properties || (this.properties = []);
        this.returns = false;
        return this;
      };
      return Class;
    })();
    __extends(Class, Base);
    Class.prototype.children = ['variable', 'parent', 'properties'];
    Class.prototype.isStatement = YES;
    Class.prototype.makeReturn = function() {
      this.returns = true;
      return this;
    };
    Class.prototype.compileNode = function(o) {
      var _i, _len, _ref2, _ref3, access, applied, apply, className, constScope, construct, constructor, extension, func, me, pname, prop, props, pvar, ref, returns, val, variable;
      variable = this.variable;
      if (variable.value === '__temp__') {
        variable = new Literal(o.scope.freeVariable('ctor'));
      }
      extension = this.parent && new Extends(variable, this.parent);
      props = new Expressions;
      o.top = true;
      me = null;
      className = variable.compile(o);
      constScope = null;
      if (this.parent) {
        applied = new Value(this.parent, [new Accessor(new Literal('apply'))]);
        constructor = new Code([], new Expressions([new Call(applied, [new Literal('this'), new Literal('arguments')])]));
      } else {
        constructor = new Code([], new Expressions([new Return(new Literal('this'))]));
      }
      for (_i = 0, _len = (_ref2 = this.properties).length; _i < _len; _i++) {
        prop = _ref2[_i];
        pvar = prop.variable, func = prop.value;
        if (pvar && pvar.base.value === 'constructor') {
          if (!(func instanceof Code)) {
            _ref3 = func.compileReference(o), func = _ref3[0], ref = _ref3[1];
            if (func !== ref) {
              props.push(func);
            }
            apply = new Call(new Value(ref, [new Accessor(new Literal('apply'))]), [new Literal('this'), new Literal('arguments')]);
            func = new Code([], new Expressions([apply]));
          }
          if (func.bound) {
            throw new Error("cannot define a constructor as a bound function.");
          }
          func.name = className;
          func.body.push(new Return(new Literal('this')));
          variable = new Value(variable);
          variable.namespaced = 0 < className.indexOf('.');
          constructor = func;
          if (last(props.expressions) instanceof Comment) {
            constructor.comment = props.expressions.pop();
          }
          continue;
        }
        if (func instanceof Code && func.bound) {
          if (prop.context === 'this') {
            func.context = className;
          } else {
            func.bound = false;
            constScope || (constScope = new Scope(o.scope, constructor.body, constructor));
            me || (me = constScope.freeVariable('this'));
            pname = pvar.compile(o);
            if (constructor.body.empty()) {
              constructor.body.push(new Return(new Literal('this')));
            }
            constructor.body.unshift(new Literal("this." + pname + " = function(){ return " + className + ".prototype." + pname + ".apply(" + me + ", arguments); }"));
          }
        }
        if (pvar) {
          access = prop.context === 'this' ? pvar.base.properties[0] : new Accessor(pvar, 'prototype');
          val = new Value(variable, [access]);
          prop = new Assign(val, func);
        }
        props.push(prop);
      }
      constructor.className = className.match(/[\w\d\$_]+$/);
      if (me) {
        constructor.body.unshift(new Literal("" + me + " = this"));
      }
      construct = this.idt() + new Assign(variable, constructor).compile(merge(o, {
        sharedScope: constScope
      })) + ';';
      props = !props.empty() ? '\n' + props.compile(o) : '';
      extension = extension ? '\n' + this.idt() + extension.compile(o) + ';' : '';
      returns = this.returns ? '\n' + new Return(variable).compile(o) : '';
      return construct + extension + props + returns;
    };
    return Class;
  })();
  exports.Assign = (function() {
    Assign = (function() {
      function Assign(_arg, _arg2, _arg3) {
        this.context = _arg3;
        this.value = _arg2;
        this.variable = _arg;
        Assign.__super__.constructor.call(this);
        return this;
      };
      return Assign;
    })();
    __extends(Assign, Base);
    Assign.prototype.METHOD_DEF = /^(?:(\S+)\.prototype\.)?([$A-Za-z_][$\w]*)$/;
    Assign.prototype.CONDITIONAL = ['||=', '&&=', '?='];
    Assign.prototype.children = ['variable', 'value'];
    Assign.prototype.topSensitive = YES;
    Assign.prototype.compileNode = function(o) {
      var _ref2, ifn, isValue, match, name, stmt, top, val;
      if (isValue = this.variable instanceof Value) {
        if (this.variable.isArray() || this.variable.isObject()) {
          return this.compilePatternMatch(o);
        }
        if (this.variable.isSplice()) {
          return this.compileSplice(o);
        }
        if (ifn = If.unfoldSoak(o, this, 'variable')) {
          delete o.top;
          return ifn.compile(o);
        }
<<<<<<< HEAD
        if (_ref2 = this.context, __indexOf.call(this.CONDITIONAL, _ref2) >= 0) {
=======
        if ((_ref2 = this.context, __indexOf.call(this.CONDITIONAL, _ref2) >= 0)) {
>>>>>>> 2c84f3ed
          return this.compileConditional(o);
        }
      }
      top = del(o, 'top');
      stmt = del(o, 'asStatement');
      name = this.variable.compile(o);
      if (this.value instanceof Code && (match = this.METHOD_DEF.exec(name))) {
        this.value.name = match[2];
        this.value.klass = match[1];
      }
      val = this.value.compile(o);
      if (this.context === 'object') {
        return ("" + name + ": " + val);
      }
      if (!(isValue && (this.variable.hasProperties() || this.variable.namespaced))) {
        o.scope.find(name);
      }
      val = name + (" " + (this.context || '=') + " ") + val;
      if (stmt) {
        return ("" + (this.tab) + val + ";");
      }
      return top || this.parenthetical ? val : ("(" + val + ")");
    };
    Assign.prototype.compilePatternMatch = function(o) {
      var _len, _ref2, _ref3, accessClass, assigns, code, i, idx, isObject, obj, objects, olength, otop, ref, splat, top, val, valVar, value;
      if ((value = this.value).isStatement(o)) {
        value = Closure.wrap(value);
      }
      objects = this.variable.base.objects;
      if (!(olength = objects.length)) {
        return value.compile(o);
      }
      isObject = this.variable.isObject();
      if (o.top && olength === 1 && !((obj = objects[0]) instanceof Splat)) {
        if (obj instanceof Assign) {
          _ref2 = obj, idx = _ref2.variable.base, obj = _ref2.value;
        } else {
          idx = isObject ? (obj.tags["this"] ? obj.properties[0].name : obj) : new Literal(0);
        }
        if (!(value instanceof Value)) {
          value = new Value(value);
        }
        accessClass = IDENTIFIER.test(idx.value) ? Accessor : Index;
        value.properties.push(new accessClass(idx));
        return new Assign(obj, value).compile(o);
      }
      top = del(o, 'top');
      otop = merge(o, {
        top: true
      });
      valVar = value.compile(o);
      assigns = [];
      splat = false;
      if (!IDENTIFIER.test(valVar) || this.variable.assigns(valVar)) {
        assigns.push("" + (ref = o.scope.freeVariable('ref')) + " = " + valVar);
        valVar = ref;
      }
      for (i = 0, _len = objects.length; i < _len; i++) {
        obj = objects[i];
        idx = i;
        if (isObject) {
          if (obj instanceof Assign) {
            _ref3 = obj, idx = _ref3.variable.base, obj = _ref3.value;
          } else {
            idx = obj.tags["this"] ? obj.properties[0].name : obj;
          }
        }
        if (!(obj instanceof Value || obj instanceof Splat)) {
          throw new Error('pattern matching must use only identifiers on the left-hand side.');
        }
        accessClass = isObject && IDENTIFIER.test(idx.value) ? Accessor : Index;
        if (!splat && obj instanceof Splat) {
          val = new Literal(obj.compileValue(o, valVar, i, olength - i - 1));
          splat = true;
        } else {
          if (typeof idx !== 'object') {
            idx = new Literal(splat ? ("" + valVar + ".length - " + (olength - idx)) : idx);
          }
          val = new Value(new Literal(valVar), [new accessClass(idx)]);
        }
        assigns.push(new Assign(obj, val).compile(otop));
      }
      if (!top) {
        assigns.push(valVar);
      }
      code = assigns.join(', ');
      return top || this.parenthetical ? code : ("(" + code + ")");
    };
    Assign.prototype.compileSplice = function(o) {
      var from, name, plus, range, ref, to, val;
      range = this.variable.properties.pop().range;
      name = this.variable.compile(o);
      plus = range.exclusive ? '' : ' + 1';
      from = range.from ? range.from.compile(o) : '0';
      to = range.to ? range.to.compile(o) + ' - ' + from + plus : ("" + name + ".length");
      ref = o.scope.freeVariable('ref');
      val = this.value.compile(o);
      return "([].splice.apply(" + name + ", [" + from + ", " + to + "].concat(" + ref + " = " + val + ")), " + ref + ")";
    };
    Assign.prototype.compileConditional = function(o) {
      var _ref2, left, rite;
      _ref2 = this.variable.cacheReference(o), left = _ref2[0], rite = _ref2[1];
      return new Op(this.context.slice(0, -1), left, new Assign(rite, this.value)).compile(o);
    };
    Assign.prototype.assigns = function(name) {
      return this[this.context === 'object' ? 'value' : 'variable'].assigns(name);
    };
    return Assign;
  })();
  exports.Code = (function() {
    Code = (function() {
      function Code(_arg, _arg2, tag) {
        this.body = _arg2;
        this.params = _arg;
        Code.__super__.constructor.call(this);
        this.params || (this.params = []);
        this.body || (this.body = new Expressions);
        this.bound = tag === 'boundfunc';
        if (this.bound) {
          this.context = 'this';
        }
        return this;
      };
      return Code;
    })();
    __extends(Code, Base);
    Code.prototype.children = ['params', 'body'];
    Code.prototype.compileNode = function(o) {
      var _i, _len, _len2, _ref2, _ref3, _result, close, code, comm, empty, func, i, open, param, params, sharedScope, splat, top, value;
      sharedScope = del(o, 'sharedScope');
      top = del(o, 'top');
      o.scope = sharedScope || new Scope(o.scope, this.body, this);
      o.top = true;
      o.indent = this.idt(1);
      empty = this.body.expressions.length === 0;
      delete o.bare;
      delete o.globals;
      splat = undefined;
      params = [];
      for (i = 0, _len = (_ref2 = this.params).length; i < _len; i++) {
        param = _ref2[i];
        if (splat) {
          if (param.attach) {
            param.assign = new Assign(new Value(new Literal('this'), [new Accessor(param.value)]));
            this.body.expressions.splice(splat.index + 1, 0, param.assign);
          }
          splat.trailings.push(param);
        } else {
          if (param.attach) {
            value = param.value;
            _ref3 = [new Literal(o.scope.freeVariable('arg')), param.splat], param = _ref3[0], param.splat = _ref3[1];
            this.body.unshift(new Assign(new Value(new Literal('this'), [new Accessor(value)]), param));
          }
          if (param.splat) {
            splat = new Splat(param.value);
            splat.index = i;
            splat.trailings = [];
            splat.arglength = this.params.length;
            this.body.unshift(splat);
          } else {
            params.push(param);
          }
        }
      }
      o.scope.startLevel();
      params = (function() {
        _result = [];
        for (_i = 0, _len2 = params.length; _i < _len2; _i++) {
          param = params[_i];
          _result.push(param.compile(o));
        }
        return _result;
      })();
      if (!(empty || this.noReturn)) {
        this.body.makeReturn();
      }
      for (_i = 0, _len2 = params.length; _i < _len2; _i++) {
        param = params[_i];
        (o.scope.parameter(param));
      }
      comm = this.comment ? this.comment.compile(o) + '\n' : '';
      if (this.className) {
        o.indent = this.idt(2);
      }
      code = this.body.expressions.length ? ("\n" + (this.body.compileWithDeclarations(o)) + "\n") : '';
      open = this.className ? ("(function() {\n" + comm + (this.idt(1)) + "function " + (this.className) + "(") : "function(";
      close = this.className ? ("" + (code && this.idt(1)) + "};\n" + (this.idt(1)) + "return " + (this.className) + ";\n" + (this.tab) + "})()") : ("" + (code && this.tab) + "}");
      func = ("" + open + (params.join(', ')) + ") {" + code + close);
      o.scope.endLevel();
      if (this.bound) {
        return ("" + (utility('bind')) + "(" + func + ", " + (this.context) + ")");
      }
      return this.tags.front ? ("(" + func + ")") : func;
    };
    Code.prototype.traverseChildren = function(crossScope, func) {
      return crossScope ? Code.__super__.traverseChildren.call(this, crossScope, func) : undefined;
    };
    return Code;
  })();
  exports.Param = (function() {
    Param = (function() {
      function Param(_arg, _arg2, _arg3) {
        this.splat = _arg3;
        this.attach = _arg2;
        this.name = _arg;
        Param.__super__.constructor.call(this);
        this.value = new Literal(this.name);
        return this;
      };
      return Param;
    })();
    __extends(Param, Base);
    Param.prototype.children = ['name'];
    Param.prototype.compileNode = function(o) {
      return this.value.compile(o);
    };
    Param.prototype.toString = function() {
      var name;
      name = this.name;
      if (this.attach) {
        name = '@' + name;
      }
      if (this.splat) {
        name += '...';
      }
      return new Literal(name).toString();
    };
    return Param;
  })();
  exports.Splat = (function() {
    Splat = (function() {
      function Splat(name) {
        Splat.__super__.constructor.call(this);
        this.name = name.compile ? name : new Literal(name);
        return this;
      };
      return Splat;
    })();
    __extends(Splat, Base);
    Splat.prototype.children = ['name'];
    Splat.prototype.assigns = function(name) {
      return this.name.assigns(name);
    };
    Splat.prototype.compileNode = function(o) {
      return (this.index != null) ? this.compileParam(o) : this.name.compile(o);
    };
    Splat.prototype.compileParam = function(o) {
      var _len, _ref2, assign, end, idx, len, name, pos, trailing, variadic;
      name = this.name.compile(o);
      o.scope.find(name);
      end = '';
      if (this.trailings.length) {
        len = o.scope.freeVariable('len');
        o.scope.assign(len, "arguments.length");
        variadic = o.scope.freeVariable('result');
        o.scope.assign(variadic, len + ' >= ' + this.arglength);
        end = this.trailings.length ? (", " + len + " - " + (this.trailings.length)) : undefined;
        for (idx = 0, _len = (_ref2 = this.trailings).length; idx < _len; idx++) {
          trailing = _ref2[idx];
          if (trailing.attach) {
            assign = trailing.assign;
            trailing = new Literal(o.scope.freeVariable('arg'));
            assign.value = trailing;
          }
          pos = this.trailings.length - idx;
          o.scope.assign(trailing.compile(o), "arguments[" + variadic + " ? " + len + " - " + pos + " : " + (this.index + idx) + "]");
        }
      }
      return "" + name + " = " + (utility('slice')) + ".call(arguments, " + (this.index) + end + ")";
    };
    Splat.prototype.compileValue = function(o, name, index, trailings) {
      var trail;
      trail = trailings ? (", " + name + ".length - " + trailings) : '';
      return "" + (utility('slice')) + ".call(" + name + ", " + index + trail + ")";
    };
    Splat.compileSplattedArray = function(list, o) {
      var _len, arg, args, code, end, i, prev;
      args = [];
      end = -1;
      for (i = 0, _len = list.length; i < _len; i++) {
        arg = list[i];
        code = arg.compile(o);
        prev = args[end];
        if (!(arg instanceof Splat)) {
          if (prev && starts(prev, '[') && ends(prev, ']')) {
            args[end] = ("" + (prev.slice(0, -1)) + ", " + code + "]");
            continue;
          }
          if (prev && starts(prev, '.concat([') && ends(prev, '])')) {
            args[end] = ("" + (prev.slice(0, -2)) + ", " + code + "])");
            continue;
          }
          code = ("[" + code + "]");
        }
        args[++end] = i === 0 ? code : (".concat(" + code + ")");
      }
      return args.join('');
    };
    return Splat;
  }).call(this);
  exports.While = (function() {
    While = (function() {
      function While(condition, opts) {
        While.__super__.constructor.call(this);
        this.condition = ((opts != null) ? opts.invert : undefined) ? condition.invert() : condition;
        this.guard = ((opts != null) ? opts.guard : undefined);
        return this;
      };
      return While;
    })();
    __extends(While, Base);
    While.prototype.children = ['condition', 'guard', 'body'];
    While.prototype.isStatement = YES;
    While.prototype.addBody = function(body) {
      this.body = body;
      return this;
    };
    While.prototype.makeReturn = function() {
      this.returns = true;
      return this;
    };
    While.prototype.topSensitive = YES;
    While.prototype.compileNode = function(o) {
      var cond, post, pre, rvar, set, top;
      top = del(o, 'top') && !this.returns;
      o.indent = this.idt(1);
      this.condition.parenthetical = true;
      cond = this.condition.compile(o);
      o.top = true;
      set = '';
      if (!top) {
        rvar = o.scope.freeVariable('result');
        set = ("" + (this.tab) + rvar + " = [];\n");
        if (this.body) {
          this.body = Push.wrap(rvar, this.body);
        }
      }
      pre = ("" + set + (this.tab) + "while (" + cond + ")");
      if (this.guard) {
        this.body = Expressions.wrap([new If(this.guard, this.body)]);
      }
      if (this.returns) {
        post = '\n' + new Return(new Literal(rvar)).compile(merge(o, {
          indent: this.idt()
        }));
      } else {
        post = '';
      }
      return "" + pre + " {\n" + (this.body.compile(o)) + "\n" + (this.tab) + "}" + post;
    };
    return While;
  })();
  exports.Op = (function() {
    Op = (function() {
      function Op(op, first, second, flip) {
        if (op === 'new') {
          if (first instanceof Call) {
            return first.newInstance();
          }
          if (first instanceof Code && first.bound) {
            first = new Parens(first);
          }
        }
        Op.__super__.constructor.call(this);
        this.operator = this.CONVERSIONS[op] || op;
        (this.first = first).tags.operation = true;
        if (second) {
          (this.second = second).tags.operation = true;
        }
        this.flip = !!flip;
        return this;
      };
      return Op;
    })();
    __extends(Op, Base);
    Op.prototype.CONVERSIONS = {
      '==': '===',
      '!=': '!==',
      'of': 'in'
    };
    Op.prototype.INVERSIONS = {
      '!==': '===',
      '===': '!=='
    };
    Op.prototype.CHAINABLE = ['<', '>', '>=', '<=', '===', '!=='];
    Op.prototype.PREFIX_OPERATORS = ['new', 'typeof', 'delete'];
    Op.prototype.MUTATORS = ['++', '--', 'delete'];
    Op.prototype.children = ['first', 'second'];
    Op.prototype.isUnary = function() {
      return !this.second;
    };
    Op.prototype.isComplex = function() {
      return this.operator !== '!' || this.first.isComplex();
    };
    Op.prototype.isChainable = function() {
      var _ref2;
      return (_ref2 = this.operator, __indexOf.call(this.CHAINABLE, _ref2) >= 0);
    };
    Op.prototype.invert = function() {
      var _ref2;
      if (((_ref2 = this.operator) === '===' || _ref2 === '!==')) {
        this.operator = this.INVERSIONS[this.operator];
        return this;
      } else       return this.second ? new Parens(this).invert() : Op.__super__.invert.call(this);
    };
    Op.prototype.toString = function(idt) {
      return Op.__super__.toString.call(this, idt, this.constructor.name + ' ' + this.operator);
    };
    Op.prototype.compileNode = function(o) {
      var _ref2, ifn;
<<<<<<< HEAD
      if (this.isChainable() && this.first.unwrap().isChainable()) {
        return this.compileChain(o);
      }
=======
>>>>>>> 2c84f3ed
      if (this.isUnary()) {
        if ((_ref2 = this.operator, __indexOf.call(this.MUTATORS, _ref2) >= 0) && (ifn = If.unfoldSoak(o, this, 'first'))) {
          return ifn.compile(o);
        }
        return this.compileUnary(o);
      }
      if (this.isChainable() && this.first.unwrap().isChainable()) {
        return this.compileChain(o);
      }
      if (this.operator === '?') {
        return this.compileExistence(o);
      }
      this.first.tags.front = this.tags.front;
      return "" + (this.first.compile(o)) + " " + (this.operator) + " " + (this.second.compile(o));
    };
    Op.prototype.compileChain = function(o) {
      var _ref2, _ref3, first, second, shared;
      shared = this.first.unwrap().second;
      _ref2 = shared.compileReference(o), this.first.second = _ref2[0], shared = _ref2[1];
      _ref3 = [this.first.compile(o), this.second.compile(o), shared.compile(o)], first = _ref3[0], second = _ref3[1], shared = _ref3[2];
      return "(" + first + ") && (" + shared + " " + (this.operator) + " " + second + ")";
    };
    Op.prototype.compileExistence = function(o) {
      var fst, ref;
      if (this.first.isComplex()) {
        ref = o.scope.freeVariable('ref');
        fst = new Parens(new Assign(new Literal(ref), this.first));
      } else {
        fst = this.first;
        ref = fst.compile(o);
      }
      return new Existence(fst).compile(o) + (" ? " + ref + " : " + (this.second.compile(o)));
    };
    Op.prototype.compileUnary = function(o) {
      var _ref2, parts, space;
      space = (_ref2 = this.operator, __indexOf.call(this.PREFIX_OPERATORS, _ref2) >= 0) ? ' ' : '';
      parts = [this.operator, space, this.first.compile(o)];
      return (this.flip ? parts.reverse() : parts).join('');
    };
    return Op;
  })();
  exports.In = (function() {
    In = (function() {
      function In(_arg, _arg2) {
        this.array = _arg2;
        this.object = _arg;
        In.__super__.constructor.call(this);
        return this;
      };
      return In;
    })();
    __extends(In, Base);
    In.prototype.children = ['object', 'array'];
    In.prototype.isArray = function() {
      return this.array instanceof Value && this.array.isArray();
    };
    In.prototype.compileNode = function(o) {
      return this.isArray() ? this.compileOrTest(o) : this.compileLoopTest(o);
    };
    In.prototype.compileOrTest = function(o) {
      var _len, _ref2, _ref3, _result, i, item, obj1, obj2, tests;
      _ref2 = this.object.compileReference(o, {
        precompile: true
      }), obj1 = _ref2[0], obj2 = _ref2[1];
      tests = (function() {
        _result = [];
        for (i = 0, _len = (_ref3 = this.array.base.objects).length; i < _len; i++) {
          item = _ref3[i];
          _result.push("" + (i ? obj2 : obj1) + " === " + (item.compile(o)));
        }
        return _result;
      }).call(this);
      return "(" + (tests.join(' || ')) + ")";
    };
    In.prototype.compileLoopTest = function(o) {
      var _ref2, code, obj1, obj2, prefix;
      _ref2 = this.object.compileReference(merge(o, {
        top: true
      }), {
        precompile: true
      }), obj1 = _ref2[0], obj2 = _ref2[1];
      prefix = obj1 !== obj2 ? ("" + obj1 + ", ") : '';
      code = ("" + prefix + (utility('indexOf')) + ".call(" + (this.array.compile(o)) + ", " + obj2 + ") >= 0");
      return this.parenthetical ? code : ("(" + code + ")");
    };
    return In;
  })();
  exports.Try = (function() {
    Try = (function() {
      function Try(_arg, _arg2, _arg3, _arg4) {
        this.ensure = _arg4;
        this.recovery = _arg3;
        this.error = _arg2;
        this.attempt = _arg;
        Try.__super__.constructor.call(this);
        return this;
      };
      return Try;
    })();
    __extends(Try, Base);
    Try.prototype.children = ['attempt', 'recovery', 'ensure'];
    Try.prototype.isStatement = YES;
    Try.prototype.makeReturn = function() {
      if (this.attempt) {
        this.attempt = this.attempt.makeReturn();
      }
      if (this.recovery) {
        this.recovery = this.recovery.makeReturn();
      }
      return this;
    };
    Try.prototype.compileNode = function(o) {
      var attemptPart, catchPart, errorPart, finallyPart;
      o.indent = this.idt(1);
      o.top = true;
      attemptPart = this.attempt.compile(o);
      errorPart = this.error ? (" (" + (this.error.compile(o)) + ") ") : ' ';
      catchPart = this.recovery ? (" catch" + errorPart + "{\n" + (this.recovery.compile(o)) + "\n" + (this.tab) + "}") : (!(this.ensure || this.recovery) ? ' catch (_e) {}' : '');
      finallyPart = (this.ensure || '') && ' finally {\n' + this.ensure.compile(merge(o)) + ("\n" + (this.tab) + "}");
      return "" + (this.tab) + "try {\n" + attemptPart + "\n" + (this.tab) + "}" + catchPart + finallyPart;
    };
    return Try;
  })();
  exports.Throw = (function() {
    Throw = (function() {
      function Throw(_arg) {
        this.expression = _arg;
        Throw.__super__.constructor.call(this);
        return this;
      };
      return Throw;
    })();
    __extends(Throw, Base);
    Throw.prototype.children = ['expression'];
    Throw.prototype.isStatement = YES;
    Throw.prototype.makeReturn = THIS;
    Throw.prototype.compileNode = function(o) {
      return "" + (this.tab) + "throw " + (this.expression.compile(o)) + ";";
    };
    return Throw;
  })();
  exports.Existence = (function() {
    Existence = (function() {
      function Existence(_arg) {
        this.expression = _arg;
        Existence.__super__.constructor.call(this);
        return this;
      };
      return Existence;
    })();
    __extends(Existence, Base);
    Existence.prototype.children = ['expression'];
    Existence.prototype.compileNode = function(o) {
      var code;
      code = this.expression.compile(o);
      code = IDENTIFIER.test(code) && !o.scope.check(code) ? ("typeof " + code + " !== \"undefined\" && " + code + " !== null") : ("" + code + " != null");
      return this.parenthetical ? code : ("(" + code + ")");
    };
    return Existence;
  })();
  exports.Parens = (function() {
    Parens = (function() {
      function Parens(_arg) {
        this.expression = _arg;
        Parens.__super__.constructor.call(this);
        return this;
      };
      return Parens;
    })();
    __extends(Parens, Base);
    Parens.prototype.children = ['expression'];
    Parens.prototype.isStatement = function(o) {
      return this.expression.isStatement(o);
    };
    Parens.prototype.isComplex = function() {
      return this.expression.isComplex();
    };
    Parens.prototype.topSensitive = YES;
    Parens.prototype.makeReturn = function() {
      return this.expression.makeReturn();
    };
    Parens.prototype.compileNode = function(o) {
      var code, top;
      top = del(o, 'top');
      this.expression.parenthetical = true;
      code = this.expression.compile(o);
      if (top && this.expression.isPureStatement(o)) {
        return code;
      }
      if (this.parenthetical || this.isStatement(o)) {
        return top ? this.tab + code + ';' : code;
      }
      return "(" + code + ")";
    };
    return Parens;
  })();
  exports.For = (function() {
    For = (function() {
      function For(_arg, source, _arg2, _arg3) {
        var _ref2;
        this.index = _arg3;
        this.name = _arg2;
        this.body = _arg;
        For.__super__.constructor.call(this);
        this.source = source.source, this.guard = source.guard, this.step = source.step;
        this.raw = !!source.raw;
        this.object = !!source.object;
        if (this.object) {
          _ref2 = [this.index, this.name], this.name = _ref2[0], this.index = _ref2[1];
        }
        this.pattern = this.name instanceof Value;
        if (this.index instanceof Value) {
          throw new Error('index cannot be a pattern matching expression');
        }
        this.returns = false;
        return this;
      };
      return For;
    })();
    __extends(For, Base);
    For.prototype.children = ['body', 'source', 'guard'];
    For.prototype.isStatement = YES;
    For.prototype.topSensitive = YES;
    For.prototype.makeReturn = function() {
      this.returns = true;
      return this;
    };
    For.prototype.compileReturnValue = function(val, o) {
      if (this.returns) {
        return '\n' + new Return(new Literal(val)).compile(o);
      }
      if (val) {
        return '\n' + val;
      }
      return '';
    };
    For.prototype.compileNode = function(o) {
      var body, codeInBody, forPart, guardPart, idt1, index, ivar, lastLine, lvar, name, namePart, nvar, range, ref, resultPart, returnResult, rvar, scope, source, sourcePart, stepPart, svar, topLevel, unstepPart, varPart, vars;
      topLevel = del(o, 'top') && !this.returns;
      range = this.source instanceof Value && this.source.base instanceof Range && !this.source.properties.length;
      source = range ? this.source.base : this.source;
      codeInBody = !this.body.containsPureStatement() && this.body.contains(function(node) {
        return node instanceof Code;
      });
      scope = o.scope;
      name = this.name && this.name.compile(o);
      index = this.index && this.index.compile(o);
      if (name && !this.pattern && (range || !codeInBody)) {
        scope.find(name, {
          immediate: true
        });
      }
      if (index) {
        scope.find(index, {
          immediate: true
        });
      }
      if (!topLevel) {
        rvar = scope.freeVariable('result');
      }
      ivar = range ? name : index;
      if (!ivar || codeInBody) {
        ivar = scope.freeVariable('i');
      }
      if (name && !range && codeInBody) {
        nvar = scope.freeVariable('i');
      }
      varPart = '';
      guardPart = '';
      unstepPart = '';
      body = Expressions.wrap([this.body]);
      idt1 = this.idt(1);
      if (range) {
        forPart = source.compile(merge(o, {
          index: ivar,
          step: this.step
        }));
      } else {
        svar = (sourcePart = this.source.compile(o));
        if ((name || !this.raw) && !(IDENTIFIER.test(svar) && scope.check(svar, {
          immediate: true
        }))) {
          sourcePart = ("" + (ref = scope.freeVariable('ref')) + " = " + svar);
          if (!this.object) {
            sourcePart = ("(" + sourcePart + ")");
          }
          svar = ref;
        }
        namePart = this.pattern ? new Assign(this.name, new Literal("" + svar + "[" + ivar + "]")).compile(merge(o, {
          top: true
        })) : (name ? ("" + name + " = " + svar + "[" + ivar + "]") : undefined);
        if (!this.object) {
          lvar = scope.freeVariable('len');
          stepPart = this.step ? ("" + ivar + " += " + (this.step.compile(o))) : ("" + ivar + "++");
          forPart = ("" + ivar + " = 0, " + lvar + " = " + sourcePart + ".length; " + ivar + " < " + lvar + "; " + stepPart);
        }
      }
      resultPart = rvar ? ("" + (this.tab) + rvar + " = [];\n") : '';
      returnResult = this.compileReturnValue(rvar, o);
      if (!topLevel) {
        body = Push.wrap(rvar, body);
      }
      if (this.guard) {
        body = Expressions.wrap([new If(this.guard, body)]);
      }
      if (codeInBody) {
        if (range) {
          body.unshift(new Literal("var " + name + " = " + ivar));
        }
        if (namePart) {
          body.unshift(new Literal("var " + namePart));
        }
        if (index) {
          body.unshift(new Literal("var " + index + " = " + ivar));
        }
        lastLine = body.expressions.pop();
        if (index) {
          body.push(new Assign(new Literal(ivar), new Literal(index)));
        }
        if (nvar) {
          body.push(new Assign(new Literal(nvar), new Literal(name)));
        }
        body.push(lastLine);
        o.indent = this.idt(1);
        body = Expressions.wrap([new Literal(body.compile(o))]);
        if (index) {
          body.push(new Assign(new Literal(index), new Literal(ivar)));
        }
        if (name) {
          body.push(new Assign(new Literal(name), new Literal(nvar || ivar)));
        }
      } else {
        if (namePart) {
          varPart = ("" + idt1 + namePart + ";\n");
        }
        if (forPart && name === ivar) {
          unstepPart = this.step ? ("" + name + " -= " + (this.step.compile(o)) + ";") : ("" + name + "--;");
          unstepPart = ("\n" + (this.tab)) + unstepPart;
        }
      }
      if (this.object) {
        forPart = ("" + ivar + " in " + sourcePart);
        if (!this.raw) {
          guardPart = ("\n" + idt1 + "if (!" + (utility('hasProp')) + ".call(" + svar + ", " + ivar + ")) continue;");
        }
      }
      body = body.compile(merge(o, {
        indent: idt1,
        top: true
      }));
      vars = range ? name : ("" + name + ", " + ivar);
      return "" + resultPart + (this.tab) + "for (" + forPart + ") {" + guardPart + "\n" + varPart + body + "\n" + (this.tab) + "}" + unstepPart + returnResult;
    };
    return For;
  })();
  exports.Switch = (function() {
    Switch = (function() {
      function Switch(_arg, _arg2, _arg3) {
        this.otherwise = _arg3;
        this.cases = _arg2;
        this.subject = _arg;
        Switch.__super__.constructor.call(this);
        this.tags.subjectless = !this.subject;
        this.subject || (this.subject = new Literal('true'));
        return this;
      };
      return Switch;
    })();
    __extends(Switch, Base);
    Switch.prototype.children = ['subject', 'cases', 'otherwise'];
    Switch.prototype.isStatement = YES;
    Switch.prototype.makeReturn = function() {
      var _i, _len, _ref2, pair;
      for (_i = 0, _len = (_ref2 = this.cases).length; _i < _len; _i++) {
        pair = _ref2[_i];
        pair[1].makeReturn();
      }
      if (this.otherwise) {
        this.otherwise.makeReturn();
      }
      return this;
    };
    Switch.prototype.compileNode = function(o) {
      var _i, _j, _len, _len2, _ref2, _ref3, block, code, condition, conditions, exprs, idt, pair;
      idt = (o.indent = this.idt(2));
      o.top = true;
      code = ("" + (this.tab) + "switch (" + (this.subject.compile(o)) + ") {");
      for (_i = 0, _len = (_ref2 = this.cases).length; _i < _len; _i++) {
        pair = _ref2[_i];
        conditions = pair[0], block = pair[1];
        exprs = block.expressions;
        for (_j = 0, _len2 = (_ref3 = flatten([conditions])).length; _j < _len2; _j++) {
          condition = _ref3[_j];
          if (this.tags.subjectless) {
            condition = new Op('!!', new Parens(condition));
          }
          code += ("\n" + (this.idt(1)) + "case " + (condition.compile(o)) + ":");
        }
        code += ("\n" + (block.compile(o)));
        if (!(last(exprs) instanceof Return)) {
          code += ("\n" + idt + "break;");
        }
      }
      if (this.otherwise) {
        code += ("\n" + (this.idt(1)) + "default:\n" + (this.otherwise.compile(o)));
      }
      code += ("\n" + (this.tab) + "}");
      return code;
    };
    return Switch;
  })();
  exports.If = (function() {
    If = (function() {
      function If(condition, _arg, tags) {
        this.body = _arg;
        this.tags = tags || (tags = {});
        this.condition = tags.invert ? condition.invert() : condition;
        this.soakNode = tags.soak;
        this.elseBody = null;
        this.isChain = false;
        return this;
      };
      return If;
    })();
    __extends(If, Base);
    If.prototype.children = ['condition', 'body', 'elseBody', 'assigner'];
    If.prototype.topSensitive = YES;
    If.prototype.bodyNode = function() {
      var _ref2;
      return (((_ref2 = this.body) != null) ? _ref2.unwrap() : undefined);
    };
    If.prototype.elseBodyNode = function() {
      var _ref2;
      return (((_ref2 = this.elseBody) != null) ? _ref2.unwrap() : undefined);
    };
    If.prototype.addElse = function(elseBody) {
      if (this.isChain) {
        this.elseBodyNode().addElse(elseBody);
      } else {
        this.isChain = elseBody instanceof If;
        this.elseBody = this.ensureExpressions(elseBody);
      }
      return this;
    };
    If.prototype.isStatement = function(o) {
      var _ref2;
      return this.statement || (this.statement = ((o != null) ? o.top : undefined) || this.bodyNode().isStatement(o) || (((_ref2 = this.elseBodyNode()) != null) ? _ref2.isStatement(o) : undefined));
    };
    If.prototype.compileCondition = function(o) {
      this.condition.parenthetical = true;
      return this.condition.compile(o);
    };
    If.prototype.compileNode = function(o) {
      return this.isStatement(o) ? this.compileStatement(o) : this.compileExpression(o);
    };
    If.prototype.makeReturn = function() {
      if (this.isStatement()) {
        this.body && (this.body = this.ensureExpressions(this.body.makeReturn()));
        this.elseBody && (this.elseBody = this.ensureExpressions(this.elseBody.makeReturn()));
        return this;
      } else {
        return new Return(this);
      }
    };
    If.prototype.ensureExpressions = function(node) {
      return node instanceof Expressions ? node : new Expressions([node]);
    };
    If.prototype.compileStatement = function(o) {
      var child, condO, ifPart, top;
      top = del(o, 'top');
      child = del(o, 'chainChild');
      condO = merge(o);
      o.indent = this.idt(1);
      o.top = true;
      ifPart = ("if (" + (this.compileCondition(condO)) + ") {\n" + (this.body.compile(o)) + "\n" + (this.tab) + "}");
      if (!child) {
        ifPart = this.tab + ifPart;
      }
      if (!this.elseBody) {
        return ifPart;
      }
      return ifPart + (this.isChain ? ' else ' + this.elseBodyNode().compile(merge(o, {
        indent: this.tab,
        chainChild: true
      })) : (" else {\n" + (this.elseBody.compile(o)) + "\n" + (this.tab) + "}"));
    };
    If.prototype.compileExpression = function(o) {
      var code, elsePart, ifPart;
      this.bodyNode().tags.operation = (this.condition.tags.operation = true);
      if (this.elseBody) {
        this.elseBodyNode().tags.operation = true;
      }
      ifPart = this.condition.compile(o) + ' ? ' + this.bodyNode().compile(o);
      elsePart = this.elseBody ? this.elseBodyNode().compile(o) : 'undefined';
      code = ("" + ifPart + " : " + elsePart);
      return this.tags.operation || this.soakNode ? ("(" + code + ")") : code;
    };
    If.prototype.unfoldSoak = function() {
      return this.soakNode && this;
    };
    If.unfoldSoak = function(o, parent, name) {
      var ifn;
      if (!(ifn = parent[name].unfoldSoak(o))) {
        return;
      }
      parent[name] = ifn.body;
      ifn.body = new Value(parent);
      return ifn;
    };
    return If;
  }).call(this);
  Push = {
    wrap: function(name, expressions) {
      if (expressions.empty() || expressions.containsPureStatement()) {
        return expressions;
      }
      return Expressions.wrap([new Call(new Value(new Literal(name), [new Accessor(new Literal('push'))]), [expressions.unwrap()])]);
    }
  };
  Closure = {
    wrap: function(expressions, statement, noReturn) {
      var args, call, func, mentionsArgs, meth;
      if (expressions.containsPureStatement()) {
        return expressions;
      }
      func = new Parens(new Code([], Expressions.wrap([expressions])));
      args = [];
      if ((mentionsArgs = expressions.contains(this.literalArgs)) || (expressions.contains(this.literalThis))) {
        meth = new Literal(mentionsArgs ? 'apply' : 'call');
        args = [new Literal('this')];
        if (mentionsArgs) {
          args.push(new Literal('arguments'));
        }
        func = new Value(func, [new Accessor(meth)]);
        func.noReturn = noReturn;
      }
      call = new Call(func, args);
      return statement ? Expressions.wrap([call]) : call;
    },
    literalArgs: function(node) {
      return node instanceof Literal && node.value === 'arguments';
    },
    literalThis: function(node) {
      return node instanceof Literal && node.value === 'this' || node instanceof Code && node.bound;
    }
  };
  UTILITIES = {
    "extends": 'function(child, parent) {\n  function ctor() { this.constructor = child; }\n  ctor.prototype = parent.prototype;\n  child.prototype = new ctor;\n  if (typeof parent.extended === "function") parent.extended(child);\n  child.__super__ = parent.prototype;\n}',
    bind: 'function(func, context) {\n  return function() { return func.apply(context, arguments); };\n}',
    indexOf: 'Array.prototype.indexOf || function(item) {\n  for (var i = 0, l = this.length; i < l; i++) if (this[i] === item) return i;\n  return -1;\n}',
    hasProp: 'Object.prototype.hasOwnProperty',
    slice: 'Array.prototype.slice'
  };
  TAB = '  ';
  TRAILING_WHITESPACE = /[ \t]+$/gm;
  IDENTIFIER = /^[$A-Za-z_][$\w]*$/;
  NUMBER = /^0x[\da-f]+|^(?:\d+(\.\d+)?|\.\d+)(?:e[+-]?\d+)?$/i;
  SIMPLENUM = /^[+-]?\d+$/;
  IS_STRING = /^['"]/;
  utility = function(name) {
    var ref;
    ref = ("__" + name);
    Scope.root.assign(ref, UTILITIES[name]);
    return ref;
  };
}).call(this);<|MERGE_RESOLUTION|>--- conflicted
+++ resolved
@@ -998,11 +998,7 @@
           delete o.top;
           return ifn.compile(o);
         }
-<<<<<<< HEAD
         if (_ref2 = this.context, __indexOf.call(this.CONDITIONAL, _ref2) >= 0) {
-=======
-        if ((_ref2 = this.context, __indexOf.call(this.CONDITIONAL, _ref2) >= 0)) {
->>>>>>> 2c84f3ed
           return this.compileConditional(o);
         }
       }
@@ -1413,12 +1409,6 @@
     };
     Op.prototype.compileNode = function(o) {
       var _ref2, ifn;
-<<<<<<< HEAD
-      if (this.isChainable() && this.first.unwrap().isChainable()) {
-        return this.compileChain(o);
-      }
-=======
->>>>>>> 2c84f3ed
       if (this.isUnary()) {
         if ((_ref2 = this.operator, __indexOf.call(this.MUTATORS, _ref2) >= 0) && (ifn = If.unfoldSoak(o, this, 'first'))) {
           return ifn.compile(o);
