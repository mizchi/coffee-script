--- conflicted
+++ resolved
@@ -15,11 +15,7 @@
       return compile(content);
     });
   }
-<<<<<<< HEAD
   exports.VERSION = '1.1.0-pre';
-=======
-  exports.VERSION = '1.0.2-pre';
->>>>>>> abfc9930
   exports.RESERVED = RESERVED;
   exports.helpers = require('./helpers');
   exports.compile = compile = function(code, options) {
