--- conflicted
+++ resolved
@@ -69,13 +69,9 @@
 
 
 task 'test', 'run the CoffeeScript language test suite', ->
-<<<<<<< HEAD
   helpers.extend global, require 'assert'
-=======
-  process.mixin require 'assert'
   require.paths.unshift './test'
   
->>>>>>> 709f17c2
   test_count: 0
   start_time: new Date()
   [original_ok, original_throws]: [ok, throws]
