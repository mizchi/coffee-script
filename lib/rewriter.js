--- conflicted
+++ resolved
@@ -115,14 +115,6 @@
     Rewriter.prototype.addImplicitBraces = function() {
       var closeBrackets, running, stack;
       stack = [0];
-<<<<<<< HEAD
-      closeCalls = __bind(function(i) {
-        var _c, size, tmp;
-        _c = stack[stack.length - 1];
-        for (tmp = 0; (0 <= _c ? tmp < _c : tmp > _c); (0 <= _c ? tmp += 1 : tmp -= 1)) {
-          this.tokens.splice(i, 0, ['CALL_END', ')', this.tokens[i][2]]);
-        }
-=======
       running = false;
       closeBrackets = __bind(function(i) {
         var _c, len, size, tmp;
@@ -178,7 +170,6 @@
         for (tmp = 0; (0 <= _c ? tmp < _c : tmp > _c); (0 <= _c ? tmp += 1 : tmp -= 1)) {
           this.tokens.splice(i, 0, ['CALL_END', ')', this.tokens[i][2]]);
         }
->>>>>>> 55a0e1d2
         size = stack[stack.length - 1] + 1;
         stack[stack.length - 1] = 0;
         return size;
@@ -261,7 +252,6 @@
             insertion = pre[0] === "," ? idx - 1 : idx;
             this.tokens.splice(insertion, 0, outdent);
             break;
-<<<<<<< HEAD
           }
           if (tok[0] === '(') {
             parens += 1;
@@ -269,15 +259,6 @@
           if (tok[0] === ')') {
             parens -= 1;
           }
-=======
-          }
-          if (tok[0] === '(') {
-            parens += 1;
-          }
-          if (tok[0] === ')') {
-            parens -= 1;
-          }
->>>>>>> 55a0e1d2
         }
         if (!(token[0] === 'THEN')) {
           return 1;
