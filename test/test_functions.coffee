x = 1
y = {}
y.x = -> 3

ok x is 1
ok typeof(y.x) is 'function'
ok y.x instanceof Function
ok y.x() is 3


# The empty function should not cause a syntax error.
->
() ->


# Multiple nested function declarations mixed with implicit calls should not
# cause a syntax error.
(one) -> (two) -> three four, (five) -> six seven, eight, (nine) ->


<<<<<<< HEAD
obj: {
=======
obj = {
>>>>>>> 55a0e1d2
  name: 'Fred'

  bound: ->
    (=> ok(this.name is 'Fred'))()

  unbound: ->
    (-> ok(!this.name?))()

  nested: ->
    (=>
      (=>
        (=>
          ok this.name is 'Fred'
        )()
      )()
    )()
}

obj.unbound()
obj.bound()
obj.nested()


# Python decorator style wrapper that memoizes any function
memoize = (fn) ->
  cache = {}
  self  = this
  (args...) ->
    key = args.toString()
    return cache[key] if cache[key]
    cache[key] = fn.apply(self, args)

Math = {
  Add: (a, b) -> a + b
  AnonymousAdd: ((a, b) -> a + b)
  FastAdd: memoize (a, b) -> a + b
}

ok Math.Add(5, 5) is 10
ok Math.AnonymousAdd(10, 10) is 20
ok Math.FastAdd(20, 20) is 40


# Parens are optional on simple function calls.
ok 100 > 1 if 1 > 0
ok true unless false
ok true for i in [1..3]

okFunc = (f) -> ok(f())
okFunc -> true

# Optional parens can be used in a nested fashion.
call = (func) -> func()

result = call ->
  inner = call ->
    Math.Add(5, 5)

ok result is 10


# More fun with optional parens.
fn = (arg) -> arg

ok fn(fn {prop: 101}).prop is 101

# Function calls sans-spacing.
ok((fn (x) ->
  3
)() is 3)


# Multi-blocks with optional parens.
result = fn( ->
  fn ->
    "Wrapped"
)

ok result()() is 'Wrapped'


# And even with strange things like this:
funcs  = [((x) -> x), ((x) -> x * x)]
result = funcs[1] 5

ok result is 25

result = ("hello".slice) 3

ok result is 'lo'


# And with multiple single-line functions on the same line.
func = (x) -> (x) -> (x) -> x
ok func(1)(2)(3) is 3


# Ensure that functions with the same name don't clash with helper functions.
del = -> 5
ok del() is 5

# Ensure that functions can have a trailing comma in their argument list
mult = (x, mids..., y) ->
  x *= n for n in mids
  x *= y

ok mult(1, 2,) is 2
ok mult(1, 2, 3,) is 6
ok mult(10,[1..6]...,) is 7200


# Test for inline functions with parentheses and implicit calls.
combine = (func, num) -> func() * num
result  = combine (-> 1 + 2), 3

ok result is 9


# Test for calls/parens/multiline-chains.
f = (x) -> x
result = (f 1).toString()
  .length

ok result is 1


# Test implicit calls in functions in parens:
result = ((val) ->
  [].push val
  val
)(10)

ok result is 10


# More paren compilation tests:
reverse = (obj) -> obj.reverse()
ok reverse([1, 2].concat 3).join(' ') is '3 2 1'

# Passing multiple functions without paren-wrapping is legal, and should compile.
sum = (one, two) -> one() + two()
result = sum ->
  7 + 9
, ->
  1 + 3

ok result is 20


# Implicit call with a trailing if statement as a param.
func = -> arguments[1]
result = func 'one', if false then 100 else 13
ok result is 13


# Test more function passing:
result = sum( ->
  1 + 2
, ->
  2 + 1
)
ok result is 6

sum = (a, b) -> a + b
result = sum(1
, 2)

ok result is 3


# This is a crazy one.
x = (obj, func) -> func obj
ident = (x) -> x

result = x {one: ident 1}, (obj) ->
  inner = ident(obj)
  ident inner

ok result.one is 1


# Assignment to a Object.prototype-named variable should not leak to outer scope.
(->
  constructor = 'word'
)()

ok constructor isnt 'word'


# Trying an implicit object call with a trailing function.
a = null
meth = (arg, obj, func) -> a = [obj.a, arg, func()].join ' '

meth 'apple', b: 1, a: 13, ->
  'orange'

ok a is '13 apple orange'<|MERGE_RESOLUTION|>--- conflicted
+++ resolved
@@ -18,11 +18,7 @@
 (one) -> (two) -> three four, (five) -> six seven, eight, (nine) ->
 
 
-<<<<<<< HEAD
-obj: {
-=======
 obj = {
->>>>>>> 55a0e1d2
   name: 'Fred'
 
   bound: ->
