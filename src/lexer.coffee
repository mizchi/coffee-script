--- conflicted
+++ resolved
@@ -32,32 +32,19 @@
   # Before returning the token stream, run it through the [Rewriter](rewriter.html)
   # unless explicitly asked not to.
   tokenize: (code, opts = {}) ->
-<<<<<<< HEAD
-    code     = "\n#{code}" if WHITESPACE.test code
-    code     = code.replace(/\r/g, '').replace TRAILING_SPACES, ''
-
-    @code    = code           # The source code.
-    @chunkLine =
-        opts.line or 0        # The start line for the current chunk.
-    @chunkColumn =
-        opts.column or 0      # The start column of the current chunk.
-    @indent  = 0              # The current indentation level.
-    @indebt  = 0              # The over-indentation at the current level.
-    @outdebt = 0              # The under-outdentation at the current level.
-    @indents = []             # The stack of all current indentation levels.
-    @ends    = []             # The stack for pairing up tokens.
-    @tokens  = []             # Stream of parsed tokens in the form `['TYPE', value, line]`.
-=======
     @literate = opts.literate  # Are we lexing literate CoffeeScript?
     code      = @clean code    # The stripped, cleaned original source code.
-    @line     = opts.line or 0 # The current line.
     @indent   = 0              # The current indentation level.
     @indebt   = 0              # The over-indentation at the current level.
     @outdebt  = 0              # The under-outdentation at the current level.
     @indents  = []             # The stack of all current indentation levels.
     @ends     = []             # The stack for pairing up tokens.
     @tokens   = []             # Stream of parsed tokens in the form `['TYPE', value, line]`.
->>>>>>> 9595b30d
+
+    @chunkLine =
+        opts.line or 0         # The start line for the current @chunk.
+    @chunkColumn =
+        opts.column or 0       # The start column of the current @chunk.
 
     # At every position, run through this list of attempted matches,
     # short-circuiting if any of them succeed. Their order determines precedence:
@@ -115,6 +102,7 @@
     return 0 unless match = IDENTIFIER.exec @chunk
     [input, id, colon] = match
 
+    # Preserve lenght of id for location data
     idLength = id.length
     poppedToken = undefined
 
@@ -624,6 +612,8 @@
   # -------
 
   # Returns the line and column number from an offset into the current chunk.
+  #
+  # `offset` is a number of characters into @chunk.
   getLineAndColumnFromChunk: (offset) ->
     if offset is 0
       return [@chunkLine, @chunkColumn]
